import os
import numpy as np
import pandas as pd

import torch
from torch.utils.data.dataset import Dataset

from PIL import Image, ImageFilter

import utils


def get_list_from_filenames(file_path):
    # input:    relative path to .txt file with file names
    # output:   list of relative path names
    with open(file_path) as f:
        lines = f.read().splitlines()
    return lines


class Synhead(Dataset):

    def __init__(self, data_dir, csv_path, transform, test=False):
        column_names = [
            "path",
            "bbox_x_min",
            "bbox_y_min",
            "bbox_x_max",
            "bbox_y_max",
            "yaw",
            "pitch",
            "roll",
        ]
        tmp_df = pd.read_csv(
            csv_path, sep=",", names=column_names, index_col=False, encoding="utf-8-sig"
        )
        self.data_dir = data_dir
        self.transform = transform
        self.X_train = tmp_df["path"]
        self.y_train = tmp_df[
            [
                "bbox_x_min",
                "bbox_y_min",
                "bbox_x_max",
                "bbox_y_max",
                "yaw",
                "pitch",
                "roll",
            ]
        ]
        self.length = len(tmp_df)
        self.test = test

    def __getitem__(self, index):
        path = (
            os.path.join(self.data_dir, self.X_train.iloc[index]).strip(".jpg") + ".png"
        )
        img = Image.open(path)
        img = img.convert("RGB")

        x_min, y_min, x_max, y_max, yaw, pitch, roll = self.y_train.iloc[index]
        x_min = float(x_min)
        x_max = float(x_max)
        y_min = float(y_min)
        y_max = float(y_max)
        yaw = -float(yaw)
        pitch = float(pitch)
        roll = float(roll)

        # k = 0.2 to 0.40
        k = np.random.random_sample() * 0.2 + 0.2
        x_min -= 0.6 * k * abs(x_max - x_min)
        y_min -= 2 * k * abs(y_max - y_min)
        x_max += 0.6 * k * abs(x_max - x_min)
        y_max += 0.6 * k * abs(y_max - y_min)

        width, height = img.size
        # Crop the face
        img = img.crop((int(x_min), int(y_min), int(x_max), int(y_max)))

        # Flip?
        rnd = np.random.random_sample()
        if rnd < 0.5:
            yaw = -yaw
            roll = -roll
            img = img.transpose(Image.FLIP_LEFT_RIGHT)

        # Blur?
        rnd = np.random.random_sample()
        if rnd < 0.05:
            img = img.filter(ImageFilter.BLUR)

        # Bin values
        bins = np.array(range(-99, 102, 3))
        binned_pose = np.digitize([yaw, pitch, roll], bins) - 1

        labels = torch.LongTensor(binned_pose)
        cont_labels = torch.FloatTensor([yaw, pitch, roll])

        if self.transform is not None:
            img = self.transform(img)

        return img, labels, cont_labels, self.X_train[index]

    def __len__(self):
        return self.length


class Pose_300W_LP(Dataset):
    # Head pose from 300W-LP dataset
<<<<<<< HEAD
    def __init__(
        self,
        data_dir,
        filename_path,
        transform,
        img_ext=".jpg",
        annot_ext=".mat",
        image_mode="RGB",
    ):
=======

    def __init__(self, data_dir, filename_path, transform, img_ext='.jpg', annot_ext='.mat', image_mode='RGB'):
>>>>>>> 842488c3
        self.data_dir = data_dir
        self.transform = transform
        self.img_ext = img_ext
        self.annot_ext = annot_ext

        filename_list = get_list_from_filenames(filename_path)

        self.X_train = filename_list
        self.y_train = filename_list
        self.image_mode = image_mode
        self.length = len(filename_list)

    def __getitem__(self, index):
        img = Image.open(
            os.path.join(self.data_dir, self.X_train[index] + self.img_ext)
        )
        img = img.convert(self.image_mode)
        mat_path = os.path.join(self.data_dir, self.y_train[index] + self.annot_ext)

        # Crop the face loosely
        pt2d = utils.get_pt2d_from_mat(mat_path)
        x_min = min(pt2d[0, :])
        y_min = min(pt2d[1, :])
        x_max = max(pt2d[0, :])
        y_max = max(pt2d[1, :])

        # k = 0.2 to 0.40
        k = np.random.random_sample() * 0.2 + 0.2
        x_min -= 0.6 * k * abs(x_max - x_min)
        y_min -= 2 * k * abs(y_max - y_min)
        x_max += 0.6 * k * abs(x_max - x_min)
        y_max += 0.6 * k * abs(y_max - y_min)
        img = img.crop((int(x_min), int(y_min), int(x_max), int(y_max)))

        # We get the pose in radians
        pose = utils.get_ypr_from_mat(mat_path)
        # And convert to degrees.
        pitch = pose[0] * 180 / np.pi
        yaw = pose[1] * 180 / np.pi
        roll = pose[2] * 180 / np.pi

        # Flip?
        rnd = np.random.random_sample()
        if rnd < 0.5:
            yaw = -yaw
            roll = -roll
            img = img.transpose(Image.FLIP_LEFT_RIGHT)

        # Blur?
        rnd = np.random.random_sample()
        if rnd < 0.05:
            img = img.filter(ImageFilter.BLUR)

        # Bin values
        bins = np.array(range(-99, 102, 3))
        binned_pose = np.digitize([yaw, pitch, roll], bins) - 1

        # Get target tensors
        labels = binned_pose
        cont_labels = torch.FloatTensor([yaw, pitch, roll])

        if self.transform is not None:
            img = self.transform(img)

        return img, labels, cont_labels, self.X_train[index]

    def __len__(self):
        # 122,450
        return self.length


class Pose_300W_LP_random_ds(Dataset):
    # 300W-LP dataset with random downsampling
<<<<<<< HEAD
    def __init__(
        self,
        data_dir,
        filename_path,
        transform,
        img_ext=".jpg",
        annot_ext=".mat",
        image_mode="RGB",
    ):
=======

    def __init__(self, data_dir, filename_path, transform, img_ext='.jpg', annot_ext='.mat', image_mode='RGB'):
>>>>>>> 842488c3
        self.data_dir = data_dir
        self.transform = transform
        self.img_ext = img_ext
        self.annot_ext = annot_ext

        filename_list = get_list_from_filenames(filename_path)

        self.X_train = filename_list
        self.y_train = filename_list
        self.image_mode = image_mode
        self.length = len(filename_list)

    def __getitem__(self, index):
        img = Image.open(
            os.path.join(self.data_dir, self.X_train[index] + self.img_ext)
        )
        img = img.convert(self.image_mode)
        mat_path = os.path.join(self.data_dir, self.y_train[index] + self.annot_ext)

        # Crop the face loosely
        pt2d = utils.get_pt2d_from_mat(mat_path)
        x_min = min(pt2d[0, :])
        y_min = min(pt2d[1, :])
        x_max = max(pt2d[0, :])
        y_max = max(pt2d[1, :])

        # k = 0.2 to 0.40
        k = np.random.random_sample() * 0.2 + 0.2
        x_min -= 0.6 * k * abs(x_max - x_min)
        y_min -= 2 * k * abs(y_max - y_min)
        x_max += 0.6 * k * abs(x_max - x_min)
        y_max += 0.6 * k * abs(y_max - y_min)
        img = img.crop((int(x_min), int(y_min), int(x_max), int(y_max)))

        # We get the pose in radians
        pose = utils.get_ypr_from_mat(mat_path)
        pitch = pose[0] * 180 / np.pi
        yaw = pose[1] * 180 / np.pi
        roll = pose[2] * 180 / np.pi

        ds = 1 + np.random.randint(0, 4) * 5
        original_size = img.size
        img = img.resize((img.size[0] / ds, img.size[1] / ds), resample=Image.NEAREST)
        img = img.resize((original_size[0], original_size[1]), resample=Image.NEAREST)

        # Flip?
        rnd = np.random.random_sample()
        if rnd < 0.5:
            yaw = -yaw
            roll = -roll
            img = img.transpose(Image.FLIP_LEFT_RIGHT)

        # Blur?
        rnd = np.random.random_sample()
        if rnd < 0.05:
            img = img.filter(ImageFilter.BLUR)

        # Bin values
        bins = np.array(range(-99, 102, 3))
        binned_pose = np.digitize([yaw, pitch, roll], bins) - 1

        # Get target tensors
        labels = binned_pose
        cont_labels = torch.FloatTensor([yaw, pitch, roll])

        if self.transform is not None:
            img = self.transform(img)

        return img, labels, cont_labels, self.X_train[index]

    def __len__(self):
        # 122,450
        return self.length


class AFLW2000(Dataset):
<<<<<<< HEAD
    def __init__(
        self,
        data_dir,
        filename_path,
        transform,
        img_ext=".jpg",
        annot_ext=".mat",
        image_mode="RGB",
    ):
=======

    def __init__(self, data_dir, filename_path, transform, img_ext='.jpg', annot_ext='.mat', image_mode='RGB'):
>>>>>>> 842488c3
        self.data_dir = data_dir
        self.transform = transform
        self.img_ext = img_ext
        self.annot_ext = annot_ext

        filename_list = get_list_from_filenames(filename_path)

        self.X_train = filename_list
        self.y_train = filename_list
        self.image_mode = image_mode
        self.length = len(filename_list)

    def __getitem__(self, index):
        img = Image.open(
            os.path.join(self.data_dir, self.X_train[index] + self.img_ext)
        )
        img = img.convert(self.image_mode)
        mat_path = os.path.join(self.data_dir, self.y_train[index] + self.annot_ext)

        # Crop the face loosely
        pt2d = utils.get_pt2d_from_mat(mat_path)

        x_min = min(pt2d[0, :])
        y_min = min(pt2d[1, :])
        x_max = max(pt2d[0, :])
        y_max = max(pt2d[1, :])

        k = 0.20
        x_min -= 2 * k * abs(x_max - x_min)
        y_min -= 2 * k * abs(y_max - y_min)
        x_max += 2 * k * abs(x_max - x_min)
        y_max += 0.6 * k * abs(y_max - y_min)
        img = img.crop((int(x_min), int(y_min), int(x_max), int(y_max)))

        # We get the pose in radians
        pose = utils.get_ypr_from_mat(mat_path)
        # And convert to degrees.
        pitch = pose[0] * 180 / np.pi
        yaw = pose[1] * 180 / np.pi
        roll = pose[2] * 180 / np.pi
        # Bin values
        bins = np.array(range(-99, 102, 3))
        labels = torch.LongTensor(np.digitize([yaw, pitch, roll], bins) - 1)
        cont_labels = torch.FloatTensor([yaw, pitch, roll])

        if self.transform is not None:
            img = self.transform(img)

        return img, labels, cont_labels, self.X_train[index]

    def __len__(self):
        # 2,000
        return self.length


class AFLW2000_ds(Dataset):
    # AFLW2000 dataset with fixed downsampling
<<<<<<< HEAD
    def __init__(
        self,
        data_dir,
        filename_path,
        transform,
        img_ext=".jpg",
        annot_ext=".mat",
        image_mode="RGB",
    ):
=======

    def __init__(self, data_dir, filename_path, transform, img_ext='.jpg', annot_ext='.mat', image_mode='RGB'):
>>>>>>> 842488c3
        self.data_dir = data_dir
        self.transform = transform
        self.img_ext = img_ext
        self.annot_ext = annot_ext

        filename_list = get_list_from_filenames(filename_path)

        self.X_train = filename_list
        self.y_train = filename_list
        self.image_mode = image_mode
        self.length = len(filename_list)

    def __getitem__(self, index):
        img = Image.open(
            os.path.join(self.data_dir, self.X_train[index] + self.img_ext)
        )
        img = img.convert(self.image_mode)
        mat_path = os.path.join(self.data_dir, self.y_train[index] + self.annot_ext)

        # Crop the face loosely
        pt2d = utils.get_pt2d_from_mat(mat_path)
        x_min = min(pt2d[0, :])
        y_min = min(pt2d[1, :])
        x_max = max(pt2d[0, :])
        y_max = max(pt2d[1, :])

        k = 0.20
        x_min -= 2 * k * abs(x_max - x_min)
        y_min -= 2 * k * abs(y_max - y_min)
        x_max += 2 * k * abs(x_max - x_min)
        y_max += 0.6 * k * abs(y_max - y_min)
        img = img.crop((int(x_min), int(y_min), int(x_max), int(y_max)))

        ds = 3  # downsampling factor
        original_size = img.size
        img = img.resize((img.size[0] / ds, img.size[1] / ds), resample=Image.NEAREST)
        img = img.resize((original_size[0], original_size[1]), resample=Image.NEAREST)

        # We get the pose in radians
        pose = utils.get_ypr_from_mat(mat_path)
        # And convert to degrees.
        pitch = pose[0] * 180 / np.pi
        yaw = pose[1] * 180 / np.pi
        roll = pose[2] * 180 / np.pi
        # Bin values
        bins = np.array(range(-99, 102, 3))
        labels = torch.LongTensor(np.digitize([yaw, pitch, roll], bins) - 1)
        cont_labels = torch.FloatTensor([yaw, pitch, roll])

        if self.transform is not None:
            img = self.transform(img)

        return img, labels, cont_labels, self.X_train[index]

    def __len__(self):
        # 2,000
        return self.length


class AFLW_aug(Dataset):
    # AFLW dataset with flipping
<<<<<<< HEAD
    def __init__(
        self,
        data_dir,
        filename_path,
        transform,
        img_ext=".jpg",
        annot_ext=".txt",
        image_mode="RGB",
    ):
=======

    def __init__(self, data_dir, filename_path, transform, img_ext='.jpg', annot_ext='.txt', image_mode='RGB'):
>>>>>>> 842488c3
        self.data_dir = data_dir
        self.transform = transform
        self.img_ext = img_ext
        self.annot_ext = annot_ext

        filename_list = get_list_from_filenames(filename_path)

        self.X_train = filename_list
        self.y_train = filename_list
        self.image_mode = image_mode
        self.length = len(filename_list)

    def __getitem__(self, index):
        img = Image.open(
            os.path.join(self.data_dir, self.X_train[index] + self.img_ext)
        )
        img = img.convert(self.image_mode)
        txt_path = os.path.join(self.data_dir, self.y_train[index] + self.annot_ext)

        # We get the pose in radians
        annot = open(txt_path, "r")
        line = annot.readline().split(" ")
        pose = [float(line[1]), float(line[2]), float(line[3])]
        # And convert to degrees.
        yaw = pose[0] * 180 / np.pi
        pitch = pose[1] * 180 / np.pi
        roll = pose[2] * 180 / np.pi
        # Fix the roll in AFLW
        roll *= -1

        # Augment
        # Flip?
        rnd = np.random.random_sample()
        if rnd < 0.5:
            yaw = -yaw
            roll = -roll
            img = img.transpose(Image.FLIP_LEFT_RIGHT)

        # Bin values
        bins = np.array(range(-99, 102, 3))
        labels = torch.LongTensor(np.digitize([yaw, pitch, roll], bins) - 1)
        cont_labels = torch.FloatTensor([yaw, pitch, roll])

        if self.transform is not None:
            img = self.transform(img)

        return img, labels, cont_labels, self.X_train[index]

    def __len__(self):
        # train: 18,863
        # test: 1,966
        return self.length


class AFLW(Dataset):
<<<<<<< HEAD
    def __init__(
        self,
        data_dir,
        filename_path,
        transform,
        img_ext=".jpg",
        annot_ext=".txt",
        image_mode="RGB",
    ):
=======

    def __init__(self, data_dir, filename_path, transform, img_ext='.jpg', annot_ext='.txt', image_mode='RGB'):
>>>>>>> 842488c3
        self.data_dir = data_dir
        self.transform = transform
        self.img_ext = img_ext
        self.annot_ext = annot_ext

        filename_list = get_list_from_filenames(filename_path)

        self.X_train = filename_list
        self.y_train = filename_list
        self.image_mode = image_mode
        self.length = len(filename_list)

    def __getitem__(self, index):
        img = Image.open(
            os.path.join(self.data_dir, self.X_train[index] + self.img_ext)
        )
        img = img.convert(self.image_mode)
        txt_path = os.path.join(self.data_dir, self.y_train[index] + self.annot_ext)

        # We get the pose in radians
        annot = open(txt_path, "r")
        line = annot.readline().split(" ")
        pose = [float(line[1]), float(line[2]), float(line[3])]
        # And convert to degrees.
        yaw = pose[0] * 180 / np.pi
        pitch = pose[1] * 180 / np.pi
        roll = pose[2] * 180 / np.pi
        # Fix the roll in AFLW
        roll *= -1
        # Bin values
        bins = np.array(range(-99, 102, 3))
        labels = torch.LongTensor(np.digitize([yaw, pitch, roll], bins) - 1)
        cont_labels = torch.FloatTensor([yaw, pitch, roll])

        if self.transform is not None:
            img = self.transform(img)

        return img, labels, cont_labels, self.X_train[index]

    def __len__(self):
        # train: 18,863
        # test: 1,966
        return self.length


class AFW(Dataset):
<<<<<<< HEAD
    def __init__(
        self,
        data_dir,
        filename_path,
        transform,
        img_ext=".jpg",
        annot_ext=".txt",
        image_mode="RGB",
    ):
=======

    def __init__(self, data_dir, filename_path, transform, img_ext='.jpg', annot_ext='.txt', image_mode='RGB'):
>>>>>>> 842488c3
        self.data_dir = data_dir
        self.transform = transform
        self.img_ext = img_ext
        self.annot_ext = annot_ext

        filename_list = get_list_from_filenames(filename_path)

        self.X_train = filename_list
        self.y_train = filename_list
        self.image_mode = image_mode
        self.length = len(filename_list)

    def __getitem__(self, index):
        txt_path = os.path.join(self.data_dir, self.y_train[index] + self.annot_ext)
        img_name = self.X_train[index].split("_")[0]

        img = Image.open(os.path.join(self.data_dir, img_name + self.img_ext))
        img = img.convert(self.image_mode)
        txt_path = os.path.join(self.data_dir, self.y_train[index] + self.annot_ext)

        # We get the pose in degrees
        annot = open(txt_path, "r")
        line = annot.readline().split(" ")
        yaw, pitch, roll = [float(line[1]), float(line[2]), float(line[3])]

        # Crop the face loosely
        k = 0.32
        x1 = float(line[4])
        y1 = float(line[5])
        x2 = float(line[6])
        y2 = float(line[7])
        x1 -= 0.8 * k * abs(x2 - x1)
        y1 -= 2 * k * abs(y2 - y1)
        x2 += 0.8 * k * abs(x2 - x1)
        y2 += 1 * k * abs(y2 - y1)

        img = img.crop((int(x1), int(y1), int(x2), int(y2)))

        # Bin values
        bins = np.array(range(-99, 102, 3))
        labels = torch.LongTensor(np.digitize([yaw, pitch, roll], bins) - 1)
        cont_labels = torch.FloatTensor([yaw, pitch, roll])

        if self.transform is not None:
            img = self.transform(img)

        return img, labels, cont_labels, self.X_train[index]

    def __len__(self):
        # Around 200
        return self.length


class BIWI(Dataset):
<<<<<<< HEAD
    def __init__(
        self,
        data_dir,
        filename_path,
        transform,
        img_ext=".png",
        annot_ext=".txt",
        image_mode="RGB",
    ):
=======

    def __init__(self, data_dir, filename_path, transform, img_ext='.png', annot_ext='.txt', image_mode='RGB'):
>>>>>>> 842488c3
        self.data_dir = data_dir
        self.transform = transform
        self.img_ext = img_ext
        self.annot_ext = annot_ext

        filename_list = get_list_from_filenames(filename_path)

        self.X_train = filename_list
        self.y_train = filename_list
        self.image_mode = image_mode
        self.length = len(filename_list)

    def __getitem__(self, index):
        img = Image.open(
            os.path.join(self.data_dir, self.X_train[index] + "_rgb" + self.img_ext)
        )
        img = img.convert(self.image_mode)
        pose_path = os.path.join(
            self.data_dir, self.y_train[index] + "_pose" + self.annot_ext
        )

        y_train_list = self.y_train[index].split("/")
        bbox_path = os.path.join(
            self.data_dir,
            y_train_list[0]
            + "/dockerface-"
            + y_train_list[-1]
            + "_rgb"
            + self.annot_ext,
        )

        # Load bounding box
        bbox = open(bbox_path, "r")
        line = bbox.readline().split(" ")
        if len(line) < 4:
            x_min, y_min, x_max, y_max = 0, 0, img.size[0], img.size[1]
        else:
            x_min, y_min, x_max, y_max = [
                float(line[1]),
                float(line[2]),
                float(line[3]),
                float(line[4]),
            ]
        bbox.close()

        # Load pose in degrees
        pose_annot = open(pose_path, "r")
        R = []
        for line in pose_annot:
            line = line.strip("\n").split(" ")
            l = []
            if line[0] != "":
                for nb in line:
                    if nb == "":
                        continue
                    l.append(float(nb))
                R.append(l)

        R = np.array(R)
<<<<<<< HEAD
        T = R[3, :]
=======
>>>>>>> 842488c3
        R = R[:3, :]
        pose_annot.close()

        R = np.transpose(R)

        roll = -np.arctan2(R[1][0], R[0][0]) * 180 / np.pi
        yaw = -np.arctan2(-R[2][0], np.sqrt(R[2][1] ** 2 + R[2][2] ** 2)) * 180 / np.pi
        pitch = np.arctan2(R[2][1], R[2][2]) * 180 / np.pi

        # Loosely crop face
        k = 0.35
        x_min -= 0.6 * k * abs(x_max - x_min)
        y_min -= k * abs(y_max - y_min)
        x_max += 0.6 * k * abs(x_max - x_min)
        y_max += 0.6 * k * abs(y_max - y_min)
        img = img.crop((int(x_min), int(y_min), int(x_max), int(y_max)))

        # Bin values
        bins = np.array(range(-99, 102, 3))
        binned_pose = np.digitize([yaw, pitch, roll], bins) - 1

        labels = torch.LongTensor(binned_pose)
        cont_labels = torch.FloatTensor([yaw, pitch, roll])

        if self.transform is not None:
            img = self.transform(img)

        return img, labels, cont_labels, self.X_train[index]

    def __len__(self):
        # 15,667
        return self.length<|MERGE_RESOLUTION|>--- conflicted
+++ resolved
@@ -108,7 +108,6 @@
 
 class Pose_300W_LP(Dataset):
     # Head pose from 300W-LP dataset
-<<<<<<< HEAD
     def __init__(
         self,
         data_dir,
@@ -118,10 +117,6 @@
         annot_ext=".mat",
         image_mode="RGB",
     ):
-=======
-
-    def __init__(self, data_dir, filename_path, transform, img_ext='.jpg', annot_ext='.mat', image_mode='RGB'):
->>>>>>> 842488c3
         self.data_dir = data_dir
         self.transform = transform
         self.img_ext = img_ext
@@ -195,7 +190,6 @@
 
 class Pose_300W_LP_random_ds(Dataset):
     # 300W-LP dataset with random downsampling
-<<<<<<< HEAD
     def __init__(
         self,
         data_dir,
@@ -205,10 +199,6 @@
         annot_ext=".mat",
         image_mode="RGB",
     ):
-=======
-
-    def __init__(self, data_dir, filename_path, transform, img_ext='.jpg', annot_ext='.mat', image_mode='RGB'):
->>>>>>> 842488c3
         self.data_dir = data_dir
         self.transform = transform
         self.img_ext = img_ext
@@ -285,7 +275,6 @@
 
 
 class AFLW2000(Dataset):
-<<<<<<< HEAD
     def __init__(
         self,
         data_dir,
@@ -295,10 +284,6 @@
         annot_ext=".mat",
         image_mode="RGB",
     ):
-=======
-
-    def __init__(self, data_dir, filename_path, transform, img_ext='.jpg', annot_ext='.mat', image_mode='RGB'):
->>>>>>> 842488c3
         self.data_dir = data_dir
         self.transform = transform
         self.img_ext = img_ext
@@ -356,7 +341,6 @@
 
 class AFLW2000_ds(Dataset):
     # AFLW2000 dataset with fixed downsampling
-<<<<<<< HEAD
     def __init__(
         self,
         data_dir,
@@ -366,10 +350,6 @@
         annot_ext=".mat",
         image_mode="RGB",
     ):
-=======
-
-    def __init__(self, data_dir, filename_path, transform, img_ext='.jpg', annot_ext='.mat', image_mode='RGB'):
->>>>>>> 842488c3
         self.data_dir = data_dir
         self.transform = transform
         self.img_ext = img_ext
@@ -431,7 +411,6 @@
 
 class AFLW_aug(Dataset):
     # AFLW dataset with flipping
-<<<<<<< HEAD
     def __init__(
         self,
         data_dir,
@@ -441,10 +420,6 @@
         annot_ext=".txt",
         image_mode="RGB",
     ):
-=======
-
-    def __init__(self, data_dir, filename_path, transform, img_ext='.jpg', annot_ext='.txt', image_mode='RGB'):
->>>>>>> 842488c3
         self.data_dir = data_dir
         self.transform = transform
         self.img_ext = img_ext
@@ -500,7 +475,6 @@
 
 
 class AFLW(Dataset):
-<<<<<<< HEAD
     def __init__(
         self,
         data_dir,
@@ -510,10 +484,6 @@
         annot_ext=".txt",
         image_mode="RGB",
     ):
-=======
-
-    def __init__(self, data_dir, filename_path, transform, img_ext='.jpg', annot_ext='.txt', image_mode='RGB'):
->>>>>>> 842488c3
         self.data_dir = data_dir
         self.transform = transform
         self.img_ext = img_ext
@@ -560,7 +530,6 @@
 
 
 class AFW(Dataset):
-<<<<<<< HEAD
     def __init__(
         self,
         data_dir,
@@ -570,10 +539,6 @@
         annot_ext=".txt",
         image_mode="RGB",
     ):
-=======
-
-    def __init__(self, data_dir, filename_path, transform, img_ext='.jpg', annot_ext='.txt', image_mode='RGB'):
->>>>>>> 842488c3
         self.data_dir = data_dir
         self.transform = transform
         self.img_ext = img_ext
@@ -628,7 +593,6 @@
 
 
 class BIWI(Dataset):
-<<<<<<< HEAD
     def __init__(
         self,
         data_dir,
@@ -638,10 +602,6 @@
         annot_ext=".txt",
         image_mode="RGB",
     ):
-=======
-
-    def __init__(self, data_dir, filename_path, transform, img_ext='.png', annot_ext='.txt', image_mode='RGB'):
->>>>>>> 842488c3
         self.data_dir = data_dir
         self.transform = transform
         self.img_ext = img_ext
@@ -701,10 +661,11 @@
                 R.append(l)
 
         R = np.array(R)
-<<<<<<< HEAD
+        # FIXME verify here, the T looks a bit out of place.
+# <<<<<<< HEAD
         T = R[3, :]
-=======
->>>>>>> 842488c3
+# =======
+# >>>>>>> 842488c3eda33129b1af64b9638b53a70a2ec148
         R = R[:3, :]
         pose_annot.close()
 
