import sys
import os
import argparse

import torch
import torch.nn as nn
from torch.autograd import Variable
from torchvision import transforms
import torchvision
import torch.backends.cudnn as cudnn

import datasets
import hopenet
import torch.utils.model_zoo as model_zoo


def parse_args():
    """Parse input arguments."""
    parser = argparse.ArgumentParser(description='Head pose estimation using the Hopenet network.')
    parser.add_argument('--gpu', dest='gpu_id', help='GPU device id to use [0]',
                        default=0, type=int)
    parser.add_argument('--num_epochs', dest='num_epochs', help='Maximum number of training epochs.',
                        default=5, type=int)
    parser.add_argument('--batch_size', dest='batch_size', help='Batch size.',
                        default=16, type=int)
    parser.add_argument('--lr', dest='lr', help='Base learning rate.',
                        default=0.001, type=float)
    parser.add_argument('--dataset', dest='dataset', help='Dataset type.', default='Pose_300W_LP', type=str)
    parser.add_argument('--data_dir', dest='data_dir', help='Directory path for data.',
                        default='', type=str)
    parser.add_argument('--filename_list', dest='filename_list', help='Path to text file containing relative paths for every example.',
                        default='', type=str)
    parser.add_argument('--output_string', dest='output_string', help='String appended to output snapshots.', default='', type=str)
    parser.add_argument('--alpha', dest='alpha', help='Regression loss coefficient.',
                        default=0.001, type=float)
    parser.add_argument('--snapshot', dest='snapshot', help='Path of model snapshot.',
                        default='', type=str)

    args = parser.parse_args()
    return args


def get_ignored_params(model):
    # Generator function that yields ignored params.
    b = [model.conv1, model.bn1, model.fc_finetune]
    for i in range(len(b)):
        for module_name, module in b[i].named_modules():
            if 'bn' in module_name:
                module.eval()
            for name, param in module.named_parameters():
                yield param


def get_non_ignored_params(model):
    # Generator function that yields params that will be optimized.
    b = [model.layer1, model.layer2, model.layer3, model.layer4]
    for i in range(len(b)):
        for module_name, module in b[i].named_modules():
            if 'bn' in module_name:
                module.eval()
            for name, param in module.named_parameters():
                yield param


def get_fc_params(model):
    # Generator function that yields fc layer params.
    b = [model.fc_yaw, model.fc_pitch, model.fc_roll]
    for i in range(len(b)):
        for module_name, module in b[i].named_modules():
            for name, param in module.named_parameters():
                yield param


def load_filtered_state_dict(model, snapshot):
    # By user apaszke from discuss.pytorch.org
    model_dict = model.state_dict()
    snapshot = {k: v for k, v in snapshot.items() if k in model_dict}
    model_dict.update(snapshot)
    model.load_state_dict(model_dict)


if __name__ == '__main__':
    args = parse_args()

    cudnn.enabled = True
    num_epochs = args.num_epochs
    batch_size = args.batch_size
    gpu = args.gpu_id

    if not os.path.exists('output/snapshots'):
        os.makedirs('output/snapshots')

    # ResNet50 structure
    model = hopenet.Hopenet(torchvision.models.resnet.Bottleneck, [3, 4, 6, 3], 66)

    if args.snapshot == '':
        load_filtered_state_dict(model, model_zoo.load_url('https://download.pytorch.org/models/resnet50-19c8e357.pth'))
    else:
        saved_state_dict = torch.load(args.snapshot)
        model.load_state_dict(saved_state_dict)

<<<<<<< HEAD
    print("Loading data.")
=======
    print('Loading data.')
>>>>>>> 842488c3

    transformations = transforms.Compose([transforms.Resize(240),
                                          transforms.RandomCrop(224), transforms.ToTensor(),
                                          transforms.Normalize(mean=[0.485, 0.456, 0.406], std=[0.229, 0.224, 0.225])])

    if args.dataset == 'Pose_300W_LP':
        pose_dataset = datasets.Pose_300W_LP(args.data_dir, args.filename_list, transformations)
    elif args.dataset == 'Pose_300W_LP_random_ds':
        pose_dataset = datasets.Pose_300W_LP_random_ds(args.data_dir, args.filename_list, transformations)
    elif args.dataset == 'Synhead':
        pose_dataset = datasets.Synhead(args.data_dir, args.filename_list, transformations)
    elif args.dataset == 'AFLW2000':
        pose_dataset = datasets.AFLW2000(args.data_dir, args.filename_list, transformations)
    elif args.dataset == 'BIWI':
        pose_dataset = datasets.BIWI(args.data_dir, args.filename_list, transformations)
    elif args.dataset == 'AFLW':
        pose_dataset = datasets.AFLW(args.data_dir, args.filename_list, transformations)
    elif args.dataset == 'AFLW_aug':
        pose_dataset = datasets.AFLW_aug(args.data_dir, args.filename_list, transformations)
    elif args.dataset == 'AFW':
        pose_dataset = datasets.AFW(args.data_dir, args.filename_list, transformations)
    else:
<<<<<<< HEAD
        print("Error: not a valid dataset name")
=======
        print('Error: not a valid dataset name')
>>>>>>> 842488c3
        sys.exit()

    train_loader = torch.utils.data.DataLoader(dataset=pose_dataset,
                                               batch_size=batch_size,
                                               shuffle=True,
                                               num_workers=2)

    model.cuda(gpu)
    criterion = nn.CrossEntropyLoss().cuda(gpu)
    reg_criterion = nn.MSELoss().cuda(gpu)
    # Regression loss coefficient
    alpha = args.alpha

    softmax = nn.Softmax(dim=1).cuda(gpu)
    idx_tensor = [idx for idx in range(66)]
    idx_tensor = Variable(torch.FloatTensor(idx_tensor)).cuda(gpu)

    optimizer = torch.optim.Adam([{'params': get_ignored_params(model), 'lr': 0},
                                  {'params': get_non_ignored_params(model), 'lr': args.lr},
                                  {'params': get_fc_params(model), 'lr': args.lr * 5}],
                                 lr=args.lr)

<<<<<<< HEAD
    print("Ready to train network.")
=======
    print('Ready to train network.')
>>>>>>> 842488c3
    for epoch in range(num_epochs):
        for i, (images, labels, cont_labels, name) in enumerate(train_loader):
            images = Variable(images).cuda(gpu)

            # Binned labels
            label_yaw = Variable(labels[:, 0]).cuda(gpu)
            label_pitch = Variable(labels[:, 1]).cuda(gpu)
            label_roll = Variable(labels[:, 2]).cuda(gpu)

            # Continuous labels
            label_yaw_cont = Variable(cont_labels[:, 0]).cuda(gpu)
            label_pitch_cont = Variable(cont_labels[:, 1]).cuda(gpu)
            label_roll_cont = Variable(cont_labels[:, 2]).cuda(gpu)

            # Forward pass
            yaw, pitch, roll = model(images)

            # Cross entropy loss
            loss_yaw = criterion(yaw, label_yaw)
            loss_pitch = criterion(pitch, label_pitch)
            loss_roll = criterion(roll, label_roll)

            # MSE loss
            yaw_predicted = softmax(yaw)
            pitch_predicted = softmax(pitch)
            roll_predicted = softmax(roll)

            yaw_predicted = torch.sum(yaw_predicted * idx_tensor, 1) * 3 - 99
            pitch_predicted = torch.sum(pitch_predicted * idx_tensor, 1) * 3 - 99
            roll_predicted = torch.sum(roll_predicted * idx_tensor, 1) * 3 - 99

            loss_reg_yaw = reg_criterion(yaw_predicted, label_yaw_cont)
            loss_reg_pitch = reg_criterion(pitch_predicted, label_pitch_cont)
            loss_reg_roll = reg_criterion(roll_predicted, label_roll_cont)

            # Total loss
            loss_yaw += alpha * loss_reg_yaw
            loss_pitch += alpha * loss_reg_pitch
            loss_roll += alpha * loss_reg_roll

            loss_seq = [loss_yaw, loss_pitch, loss_roll]
            grad_seq = [torch.ones(1).cuda(gpu) for _ in range(len(loss_seq))]
            optimizer.zero_grad()
            torch.autograd.backward(loss_seq, grad_seq)
            optimizer.step()

<<<<<<< HEAD
            if (i+1) % 100 == 0:
                print("Epoch [{}/{}], Iter [{}/{}] Losses: Yaw {:.4f}, Pitch {:.4f}, Roll {:.4f}".format(epoch+1, num_epochs, i+1, len(pose_dataset)//batch_size, loss_yaw.data[0], loss_pitch.data[0], loss_roll.data[0]))
                       

        # Save models at numbered epochs.
        if epoch % 1 == 0 and epoch < num_epochs:
            print("Taking snapshot...")
=======
            if (i +1) % 100 == 0:
                print('Epoch [%d/%d], Iter [%d/%d] Losses: Yaw %.4f, Pitch %.4f, Roll %.4f'
                      %(epoch +1, num_epochs, i +1, len(pose_dataset) //batch_size, loss_yaw.data[0], loss_pitch.data[0], loss_roll.data[0]))

        # Save models at numbered epochs.
        if epoch % 1 == 0 and epoch < num_epochs:
            print('Taking snapshot...')
>>>>>>> 842488c3
            torch.save(model.state_dict(),
                       'output/snapshots/' + args.output_string + '_epoch_'+ str(epoch +1) + '.pkl')<|MERGE_RESOLUTION|>--- conflicted
+++ resolved
@@ -99,11 +99,7 @@
         saved_state_dict = torch.load(args.snapshot)
         model.load_state_dict(saved_state_dict)
 
-<<<<<<< HEAD
     print("Loading data.")
-=======
-    print('Loading data.')
->>>>>>> 842488c3
 
     transformations = transforms.Compose([transforms.Resize(240),
                                           transforms.RandomCrop(224), transforms.ToTensor(),
@@ -126,11 +122,7 @@
     elif args.dataset == 'AFW':
         pose_dataset = datasets.AFW(args.data_dir, args.filename_list, transformations)
     else:
-<<<<<<< HEAD
         print("Error: not a valid dataset name")
-=======
-        print('Error: not a valid dataset name')
->>>>>>> 842488c3
         sys.exit()
 
     train_loader = torch.utils.data.DataLoader(dataset=pose_dataset,
@@ -153,11 +145,7 @@
                                   {'params': get_fc_params(model), 'lr': args.lr * 5}],
                                  lr=args.lr)
 
-<<<<<<< HEAD
     print("Ready to train network.")
-=======
-    print('Ready to train network.')
->>>>>>> 842488c3
     for epoch in range(num_epochs):
         for i, (images, labels, cont_labels, name) in enumerate(train_loader):
             images = Variable(images).cuda(gpu)
@@ -204,7 +192,6 @@
             torch.autograd.backward(loss_seq, grad_seq)
             optimizer.step()
 
-<<<<<<< HEAD
             if (i+1) % 100 == 0:
                 print("Epoch [{}/{}], Iter [{}/{}] Losses: Yaw {:.4f}, Pitch {:.4f}, Roll {:.4f}".format(epoch+1, num_epochs, i+1, len(pose_dataset)//batch_size, loss_yaw.data[0], loss_pitch.data[0], loss_roll.data[0]))
                        
@@ -212,14 +199,5 @@
         # Save models at numbered epochs.
         if epoch % 1 == 0 and epoch < num_epochs:
             print("Taking snapshot...")
-=======
-            if (i +1) % 100 == 0:
-                print('Epoch [%d/%d], Iter [%d/%d] Losses: Yaw %.4f, Pitch %.4f, Roll %.4f'
-                      %(epoch +1, num_epochs, i +1, len(pose_dataset) //batch_size, loss_yaw.data[0], loss_pitch.data[0], loss_roll.data[0]))
-
-        # Save models at numbered epochs.
-        if epoch % 1 == 0 and epoch < num_epochs:
-            print('Taking snapshot...')
->>>>>>> 842488c3
             torch.save(model.state_dict(),
                        'output/snapshots/' + args.output_string + '_epoch_'+ str(epoch +1) + '.pkl')